--- conflicted
+++ resolved
@@ -30,11 +30,7 @@
 * `subject`
 * `issuer`
 * `noTimestamp`
-<<<<<<< HEAD
 * `headers`
-=======
-* `ignoreExpiration`
->>>>>>> 002cce17
 
 If `payload` is not a buffer or a string, it will be coerced into a string
 using `JSON.stringify`.
@@ -60,6 +56,13 @@
 ```
 
 ### jwt.verify(token, secretOrPublicKey, [options, callback])
+
+`options`:
+
+*  `ignoreExpiration`
+*  `audience`
+*  `issuer`
+
 
 (Asynchronous) If a callback is supplied, function acts asynchronously. Callback passed the payload decoded if the signature (and optionally expiration, audience, issuer) are valid. If not, it will be passed the error.
 
