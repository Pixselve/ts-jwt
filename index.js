--- conflicted
+++ resolved
@@ -1,15 +1,10 @@
 var jws = require('jws');
 var ms = require('ms');
 
-<<<<<<< HEAD
 var JWT = module.exports;
-=======
-var JsonWebTokenError = module.exports.JsonWebTokenError = require('./lib/JsonWebTokenError');
+
+var JsonWebTokenError = JWT.JsonWebTokenError = require('./lib/JsonWebTokenError');
 var NotBeforeError = module.exports.NotBeforeError = require('./lib/NotBeforeError');
-var TokenExpiredError = module.exports.TokenExpiredError = require('./lib/TokenExpiredError');
->>>>>>> f26ba4e2
-
-var JsonWebTokenError = JWT.JsonWebTokenError = require('./lib/JsonWebTokenError');
 var TokenExpiredError = JWT.TokenExpiredError = require('./lib/TokenExpiredError');
 
 JWT.decode = function (jwt, options) {
@@ -248,7 +243,6 @@
       return done(new JsonWebTokenError('jwt issuer invalid. expected: ' + options.issuer));
   }
 
-<<<<<<< HEAD
   if (options.maxAge) {
     var maxAge = ms(options.maxAge);
     if (typeof payload.iat !== 'number') {
@@ -257,16 +251,6 @@
     if (Date.now() - (payload.iat * 1000) > maxAge) {
       return done(new TokenExpiredError('maxAge exceeded', new Date(payload.iat * 1000 + maxAge)));
     }
-=======
-  if (options.subject) {
-    if (payload.sub !== options.subject)
-      return done(new JsonWebTokenError('jwt subject invalid. expected: ' + options.subject));
-  }
-
-  if (options.jwtid) {
-    if (payload.jti !== options.jwtid)
-      return done(new JsonWebTokenError('jwt id invalid. expected: ' + options.jwtid));
->>>>>>> f26ba4e2
   }
 
   return done(null, payload);
